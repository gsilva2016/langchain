{
 "cells": [
  {
   "cell_type": "markdown",
   "id": "e5715368",
   "metadata": {},
   "source": [
    "# Tracking token usage\n",
    "\n",
    "This notebook goes over how to track your token usage for specific calls."
   ]
  },
  {
   "cell_type": "markdown",
   "id": "1a55e87a-3291-4e7f-8e8e-4c69b0854384",
   "metadata": {},
   "source": [
    "## Using AIMessage.response_metadata\n",
    "\n",
    "A number of model providers return token usage information as part of the chat generation response. When available, this is included in the [AIMessage.response_metadata](/docs/modules/model_io/chat/response_metadata/). Here's an example with OpenAI:"
   ]
  },
  {
   "cell_type": "code",
   "execution_count": 1,
   "id": "467ccdeb-6b62-45e5-816e-167cd24d2586",
   "metadata": {},
   "outputs": [
    {
     "data": {
      "text/plain": [
       "{'token_usage': {'completion_tokens': 225,\n",
       "  'prompt_tokens': 17,\n",
       "  'total_tokens': 242},\n",
       " 'model_name': 'gpt-4-turbo',\n",
       " 'system_fingerprint': 'fp_76f018034d',\n",
       " 'finish_reason': 'stop',\n",
       " 'logprobs': None}"
      ]
     },
     "execution_count": 1,
     "metadata": {},
     "output_type": "execute_result"
    }
   ],
   "source": [
    "# !pip install -qU langchain-openai\n",
    "\n",
    "from langchain_openai import ChatOpenAI\n",
    "\n",
    "llm = ChatOpenAI(model=\"gpt-4-turbo\")\n",
    "msg = llm.invoke([(\"human\", \"What's the oldest known example of cuneiform\")])\n",
    "msg.response_metadata"
   ]
  },
  {
   "cell_type": "markdown",
   "id": "9d5026e9-3ad4-41e6-9946-9f1a26f4a21f",
   "metadata": {},
   "source": [
    "And here's an example with Anthropic:"
   ]
  },
  {
   "cell_type": "code",
   "execution_count": 2,
   "id": "145404f1-e088-4824-b468-236c486a9903",
   "metadata": {},
   "outputs": [
    {
     "data": {
      "text/plain": [
       "{'id': 'msg_01P61rdHbapEo6h3fjpfpCQT',\n",
       " 'model': 'claude-3-sonnet-20240229',\n",
       " 'stop_reason': 'end_turn',\n",
       " 'stop_sequence': None,\n",
       " 'usage': {'input_tokens': 17, 'output_tokens': 306}}"
      ]
     },
     "execution_count": 2,
     "metadata": {},
     "output_type": "execute_result"
    }
   ],
   "source": [
    "# !pip install -qU langchain-anthropic\n",
    "\n",
    "from langchain_anthropic import ChatAnthropic\n",
    "\n",
    "llm = ChatAnthropic(model=\"claude-3-sonnet-20240229\")\n",
    "msg = llm.invoke([(\"human\", \"What's the oldest known example of cuneiform\")])\n",
    "msg.response_metadata"
   ]
  },
  {
   "cell_type": "markdown",
   "id": "d6845407-af25-4eed-bc3e-50925c6661e0",
   "metadata": {},
   "source": [
    "## Using callbacks\n",
    "\n",
    "There are also some API-specific callback context managers that allow you to track token usage across multiple calls. It is currently only implemented for the OpenAI API and Bedrock Anthropic API.\n",
    "\n",
    "### OpenAI\n",
    "\n",
    "Let's first look at an extremely simple example of tracking token usage for a single Chat model call."
   ]
  },
  {
   "cell_type": "code",
   "execution_count": 3,
   "id": "9455db35",
   "metadata": {},
   "outputs": [],
   "source": [
    "# !pip install -qU langchain-community wikipedia\n",
    "\n",
    "from langchain_community.callbacks.manager import get_openai_callback"
   ]
  },
  {
   "cell_type": "code",
   "execution_count": 4,
   "id": "d1c55cc9",
   "metadata": {},
   "outputs": [],
   "source": [
    "llm = ChatOpenAI(model=\"gpt-4-turbo\", temperature=0)"
   ]
  },
  {
   "cell_type": "code",
   "execution_count": 5,
   "id": "31667d54",
   "metadata": {},
   "outputs": [
    {
     "name": "stdout",
     "output_type": "stream",
     "text": [
      "Tokens Used: 26\n",
      "\tPrompt Tokens: 11\n",
      "\tCompletion Tokens: 15\n",
      "Successful Requests: 1\n",
      "Total Cost (USD): $0.00056\n"
     ]
    }
   ],
   "source": [
    "with get_openai_callback() as cb:\n",
    "    result = llm.invoke(\"Tell me a joke\")\n",
    "    print(cb)"
   ]
  },
  {
   "cell_type": "markdown",
   "id": "c0ab6d27",
   "metadata": {},
   "source": [
    "Anything inside the context manager will get tracked. Here's an example of using it to track multiple calls in sequence."
   ]
  },
  {
   "cell_type": "code",
   "execution_count": 6,
   "id": "e09420f4",
   "metadata": {},
   "outputs": [
    {
     "name": "stdout",
     "output_type": "stream",
     "text": [
      "52\n"
     ]
    }
   ],
   "source": [
    "with get_openai_callback() as cb:\n",
    "    result = llm.invoke(\"Tell me a joke\")\n",
    "    result2 = llm.invoke(\"Tell me a joke\")\n",
    "    print(cb.total_tokens)"
   ]
  },
  {
   "cell_type": "markdown",
   "id": "d8186e7b",
   "metadata": {},
   "source": [
    "If a chain or agent with multiple steps in it is used, it will track all those steps."
   ]
  },
  {
   "cell_type": "code",
   "execution_count": 17,
   "id": "5d1125c6",
   "metadata": {},
   "outputs": [],
   "source": [
    "from langchain.agents import AgentExecutor, create_tool_calling_agent, load_tools\n",
    "from langchain_core.prompts import ChatPromptTemplate\n",
    "\n",
    "prompt = ChatPromptTemplate.from_messages(\n",
    "    [\n",
    "        (\"system\", \"You're a helpful assistant\"),\n",
    "        (\"human\", \"{input}\"),\n",
    "        (\"placeholder\", \"{agent_scratchpad}\"),\n",
    "    ]\n",
    ")\n",
    "tools = load_tools([\"wikipedia\"])\n",
    "agent = create_tool_calling_agent(llm, tools, prompt)\n",
    "agent_executor = AgentExecutor(\n",
    "    agent=agent, tools=tools, verbose=True, stream_runnable=False\n",
    ")"
   ]
  },
  {
   "cell_type": "markdown",
   "id": "9c1ae74d-8300-4041-9ff4-66093ee592b1",
   "metadata": {},
   "source": [
    "```{=mdx}\n",
    ":::note\n",
    "We have to set `stream_runnable=False` for token counting to work. By default the AgentExecutor will stream the underlying agent so that you can get the most granular results when streaming events via AgentExecutor.stream_events. However, OpenAI does not return token counts when streaming model responses, so we need to turn off the underlying streaming.\n",
    ":::\n",
    "```"
   ]
  },
  {
   "cell_type": "code",
   "execution_count": 18,
   "id": "2f98c536",
   "metadata": {},
   "outputs": [
    {
     "name": "stdout",
     "output_type": "stream",
     "text": [
      "\n",
      "\n",
      "\u001b[1m> Entering new AgentExecutor chain...\u001b[0m\n",
      "\u001b[32;1m\u001b[1;3m\n",
      "Invoking: `wikipedia` with `Hummingbird`\n",
      "\n",
<<<<<<< HEAD
      "\n",
      "\u001b[0m\u001b[36;1m\u001b[1;3mPage: Hummingbird\n",
      "Summary: Hummingbirds are birds native to the Americas and comprise the biological family Trochilidae. With approximately 366 species and 113 genera, they occur from Alaska to Tierra del Fuego, but most species are found in Central and South America. As of 2024, 21 hummingbird species are listed as endangered or critically endangered, with numerous species declining in population.Hummingbirds have varied specialized characteristics to enable rapid, maneuverable flight: exceptional metabolic capacity, adaptations to high altitude, sensitive visual and communication abilities, and long-distance migration in some species. Among all birds, male hummingbirds have the widest diversity of plumage color, particularly in blues, greens, and purples. Hummingbirds are the smallest mature birds, measuring 7.5–13 cm (3–5 in) in length. The smallest is the 5 cm (2.0 in) bee hummingbird, which weighs less than 2.0 g (0.07 oz), and the largest is the 23 cm (9 in) giant hummingbird, weighing 18–24 grams (0.63–0.85 oz). Noted for long beaks, hummingbirds are specialized for feeding on flower nectar, but all species also consume small insects.\n",
      "They are known as hummingbirds because of the humming sound created by their beating wings, which flap at high frequencies audible to other birds and humans. They hover at rapid wing-flapping rates, which vary from around 12 beats per second in the largest species to 80 per second in small hummingbirds.\n",
      "Hummingbirds have the highest mass-specific metabolic rate of any homeothermic animal. To conserve energy when food is scarce and at night when not foraging, they can enter torpor, a state similar to hibernation, and slow their metabolic rate to 1⁄15 of its normal rate. While most hummingbirds do not migrate, the rufous hummingbird has one of the longest migrations among birds, traveling twice per year between Alaska and Mexico, a distance of about 3,900 miles (6,300 km).\n",
      "Hummingbirds split from their sister group, the swifts and treeswifts, around 42 million years ago. The oldest known fossil hummingbird is Eurotrochilus, from the Rupelian Stage of Early Oligocene Europe.\n",
      "\n",
      "\n",
=======
      "\n",
      "\u001b[0m\u001b[36;1m\u001b[1;3mPage: Hummingbird\n",
      "Summary: Hummingbirds are birds native to the Americas and comprise the biological family Trochilidae. With approximately 366 species and 113 genera, they occur from Alaska to Tierra del Fuego, but most species are found in Central and South America. As of 2024, 21 hummingbird species are listed as endangered or critically endangered, with numerous species declining in population.Hummingbirds have varied specialized characteristics to enable rapid, maneuverable flight: exceptional metabolic capacity, adaptations to high altitude, sensitive visual and communication abilities, and long-distance migration in some species. Among all birds, male hummingbirds have the widest diversity of plumage color, particularly in blues, greens, and purples. Hummingbirds are the smallest mature birds, measuring 7.5–13 cm (3–5 in) in length. The smallest is the 5 cm (2.0 in) bee hummingbird, which weighs less than 2.0 g (0.07 oz), and the largest is the 23 cm (9 in) giant hummingbird, weighing 18–24 grams (0.63–0.85 oz). Noted for long beaks, hummingbirds are specialized for feeding on flower nectar, but all species also consume small insects.\n",
      "They are known as hummingbirds because of the humming sound created by their beating wings, which flap at high frequencies audible to other birds and humans. They hover at rapid wing-flapping rates, which vary from around 12 beats per second in the largest species to 80 per second in small hummingbirds.\n",
      "Hummingbirds have the highest mass-specific metabolic rate of any homeothermic animal. To conserve energy when food is scarce and at night when not foraging, they can enter torpor, a state similar to hibernation, and slow their metabolic rate to 1⁄15 of its normal rate. While most hummingbirds do not migrate, the rufous hummingbird has one of the longest migrations among birds, traveling twice per year between Alaska and Mexico, a distance of about 3,900 miles (6,300 km).\n",
      "Hummingbirds split from their sister group, the swifts and treeswifts, around 42 million years ago. The oldest known fossil hummingbird is Eurotrochilus, from the Rupelian Stage of Early Oligocene Europe.\n",
      "\n",
      "\n",
      "\n",
      "Page: Bee hummingbird\n",
      "Summary: The bee hummingbird, zunzuncito or Helena hummingbird (Mellisuga helenae) is a species of hummingbird, native to the island of Cuba in the Caribbean. It is the smallest known bird. The bee hummingbird feeds on nectar of flowers and bugs found in Cuba.\n",
      "\n",
      "Page: Hummingbird cake\n",
      "Summary: Hummingbird cake is a banana-pineapple spice cake originating in Jamaica and a popular dessert in the southern United States since the 1970s. Ingredients include flour, sugar, salt, vegetable oil, ripe banana, pineapple, cinnamon, pecans, vanilla extract, eggs, and leavening agent. It is often served with cream cheese frosting.\u001b[0m\u001b[32;1m\u001b[1;3m\n",
      "Invoking: `wikipedia` with `Fastest bird`\n",
      "\n",
      "\n",
      "\u001b[0m\u001b[36;1m\u001b[1;3mPage: Fastest animals\n",
      "Summary: This is a list of the fastest animals in the world, by types of animal.\n",
>>>>>>> 8c29b7bf
      "\n",
      "Page: Bee hummingbird\n",
      "Summary: The bee hummingbird, zunzuncito or Helena hummingbird (Mellisuga helenae) is a species of hummingbird, native to the island of Cuba in the Caribbean. It is the smallest known bird. The bee hummingbird feeds on nectar of flowers and bugs found in Cuba.\n",
      "\n",
<<<<<<< HEAD
      "Page: Hummingbird cake\n",
      "Summary: Hummingbird cake is a banana-pineapple spice cake originating in Jamaica and a popular dessert in the southern United States since the 1970s. Ingredients include flour, sugar, salt, vegetable oil, ripe banana, pineapple, cinnamon, pecans, vanilla extract, eggs, and leavening agent. It is often served with cream cheese frosting.\u001b[0m\u001b[32;1m\u001b[1;3m\n",
      "Invoking: `wikipedia` with `Fastest bird`\n",
      "\n",
      "\n",
      "\u001b[0m\u001b[36;1m\u001b[1;3mPage: Fastest animals\n",
      "Summary: This is a list of the fastest animals in the world, by types of animal.\n",
      "\n",
      "\n",
=======
>>>>>>> 8c29b7bf
      "\n",
      "Page: List of birds by flight speed\n",
      "Summary: This is a list of the fastest flying birds in the world. A bird's velocity is necessarily variable; a hunting bird will reach much greater speeds while diving to catch prey than when flying horizontally. The bird that can achieve the greatest airspeed is the peregrine falcon, able to exceed 320 km/h (200 mph) in its dives. A close relative of the common swift, the white-throated needletail (Hirundapus caudacutus), is commonly reported as the fastest bird in level flight with a reported top speed of 169 km/h (105 mph). This record remains unconfirmed as the measurement methods have never been published or verified. The record for the fastest confirmed level flight by a bird is 111.5 km/h (69.3 mph) held by the common swift.\n",
      "\n",
      "Page: Ostrich\n",
      "Summary: Ostriches are large flightless birds. They are the heaviest and largest living birds, with adult common ostriches weighing anywhere between 63.5 and 145 kilograms and laying the largest eggs of any living land animal. With the ability to run at 70 km/h (43.5 mph), they are the fastest birds on land. They are farmed worldwide, with significant industries in the Philippines and in Namibia. Ostrich leather is a lucrative commodity, and the large feathers are used as plumes for the decoration of ceremonial headgear. Ostrich eggs have been used by humans for millennia.\n",
      "Ostriches are of the genus Struthio in the order Struthioniformes, part of the infra-class Palaeognathae, a diverse group of flightless birds also known as ratites that includes the emus, rheas, cassowaries, kiwis and the extinct elephant birds and moas. There are two living species of ostrich: the common ostrich, native to large areas of sub-Saharan Africa, and the Somali ostrich, native to the Horn of Africa.  The common ostrich was historically native to the Arabian Peninsula, and ostriches were present across Asia as far east as China and Mongolia during the Late Pleistocene and possibly into the Holocene.\u001b[0m\u001b[32;1m\u001b[1;3m### Hummingbird's Scientific Name\n",
      "The scientific name for the bee hummingbird, which is the smallest known bird and a species of hummingbird, is **Mellisuga helenae**. It is native to Cuba.\n",
      "\n",
      "### Fastest Bird Species\n",
      "The fastest bird in terms of airspeed is the **peregrine falcon**, which can exceed speeds of 320 km/h (200 mph) during its diving flight. In level flight, the fastest confirmed speed is held by the **common swift**, which can fly at 111.5 km/h (69.3 mph).\u001b[0m\n",
      "\n",
      "\u001b[1m> Finished chain.\u001b[0m\n",
      "Total Tokens: 1583\n",
      "Prompt Tokens: 1412\n",
      "Completion Tokens: 171\n",
      "Total Cost (USD): $0.019250000000000003\n"
     ]
    }
   ],
   "source": [
    "with get_openai_callback() as cb:\n",
    "    response = agent_executor.invoke(\n",
    "        {\n",
    "            \"input\": \"What's a hummingbird's scientific name and what's the fastest bird species?\"\n",
    "        }\n",
    "    )\n",
    "    print(f\"Total Tokens: {cb.total_tokens}\")\n",
    "    print(f\"Prompt Tokens: {cb.prompt_tokens}\")\n",
    "    print(f\"Completion Tokens: {cb.completion_tokens}\")\n",
    "    print(f\"Total Cost (USD): ${cb.total_cost}\")"
   ]
  },
  {
   "cell_type": "markdown",
   "id": "ebc9122b-050b-4006-b763-264b0b26d9df",
   "metadata": {},
   "source": [
    "### Bedrock Anthropic\n",
    "\n",
    "The `get_bedrock_anthropic_callback` works very similarly:"
   ]
  },
  {
   "cell_type": "code",
<<<<<<< HEAD
   "execution_count": 19,
=======
   "execution_count": 1,
>>>>>>> 8c29b7bf
   "id": "4a3eced5-2ff7-49a7-a48b-768af8658323",
   "metadata": {},
   "outputs": [
    {
     "name": "stdout",
     "output_type": "stream",
     "text": [
<<<<<<< HEAD
      "Tokens Used: 79\n",
      "\tPrompt Tokens: 26\n",
      "\tCompletion Tokens: 53\n",
      "Successful Requests: 2\n",
      "Total Cost (USD): $0.00148\n"
=======
      "Tokens Used: 0\n",
      "\tPrompt Tokens: 0\n",
      "\tCompletion Tokens: 0\n",
      "Successful Requests: 2\n",
      "Total Cost (USD): $0.0\n"
>>>>>>> 8c29b7bf
     ]
    }
   ],
   "source": [
<<<<<<< HEAD
    "# !pip install boto3\n",
    "from langchain_community.callbacks.manager import get_bedrock_anthropic_callback\n",
    "from langchain_community.chat_models import BedrockChat\n",
    "\n",
    "llm = BedrockChat(model_id=\"anthropic.claude-v2\")\n",
=======
    "# !pip install langchain-aws\n",
    "from langchain_aws import ChatBedrock\n",
    "from langchain_community.callbacks.manager import get_bedrock_anthropic_callback\n",
    "\n",
    "llm = ChatBedrock(model_id=\"anthropic.claude-v2\")\n",
>>>>>>> 8c29b7bf
    "\n",
    "with get_bedrock_anthropic_callback() as cb:\n",
    "    result = llm.invoke(\"Tell me a joke\")\n",
    "    result2 = llm.invoke(\"Tell me a joke\")\n",
    "    print(cb)"
   ]
<<<<<<< HEAD
=======
  },
  {
   "cell_type": "code",
   "execution_count": null,
   "id": "bb40375d",
   "metadata": {},
   "outputs": [],
   "source": []
>>>>>>> 8c29b7bf
  }
 ],
 "metadata": {
  "kernelspec": {
<<<<<<< HEAD
   "display_name": "poetry-venv-2",
=======
   "display_name": ".venv",
>>>>>>> 8c29b7bf
   "language": "python",
   "name": "poetry-venv-2"
  },
  "language_info": {
   "codemirror_mode": {
    "name": "ipython",
    "version": 3
   },
   "file_extension": ".py",
   "mimetype": "text/x-python",
   "name": "python",
   "nbconvert_exporter": "python",
   "pygments_lexer": "ipython3",
   "version": "3.11.4"
  }
 },
 "nbformat": 4,
 "nbformat_minor": 5
}<|MERGE_RESOLUTION|>--- conflicted
+++ resolved
@@ -241,7 +241,6 @@
       "\u001b[32;1m\u001b[1;3m\n",
       "Invoking: `wikipedia` with `Hummingbird`\n",
       "\n",
-<<<<<<< HEAD
       "\n",
       "\u001b[0m\u001b[36;1m\u001b[1;3mPage: Hummingbird\n",
       "Summary: Hummingbirds are birds native to the Americas and comprise the biological family Trochilidae. With approximately 366 species and 113 genera, they occur from Alaska to Tierra del Fuego, but most species are found in Central and South America. As of 2024, 21 hummingbird species are listed as endangered or critically endangered, with numerous species declining in population.Hummingbirds have varied specialized characteristics to enable rapid, maneuverable flight: exceptional metabolic capacity, adaptations to high altitude, sensitive visual and communication abilities, and long-distance migration in some species. Among all birds, male hummingbirds have the widest diversity of plumage color, particularly in blues, greens, and purples. Hummingbirds are the smallest mature birds, measuring 7.5–13 cm (3–5 in) in length. The smallest is the 5 cm (2.0 in) bee hummingbird, which weighs less than 2.0 g (0.07 oz), and the largest is the 23 cm (9 in) giant hummingbird, weighing 18–24 grams (0.63–0.85 oz). Noted for long beaks, hummingbirds are specialized for feeding on flower nectar, but all species also consume small insects.\n",
@@ -250,15 +249,6 @@
       "Hummingbirds split from their sister group, the swifts and treeswifts, around 42 million years ago. The oldest known fossil hummingbird is Eurotrochilus, from the Rupelian Stage of Early Oligocene Europe.\n",
       "\n",
       "\n",
-=======
-      "\n",
-      "\u001b[0m\u001b[36;1m\u001b[1;3mPage: Hummingbird\n",
-      "Summary: Hummingbirds are birds native to the Americas and comprise the biological family Trochilidae. With approximately 366 species and 113 genera, they occur from Alaska to Tierra del Fuego, but most species are found in Central and South America. As of 2024, 21 hummingbird species are listed as endangered or critically endangered, with numerous species declining in population.Hummingbirds have varied specialized characteristics to enable rapid, maneuverable flight: exceptional metabolic capacity, adaptations to high altitude, sensitive visual and communication abilities, and long-distance migration in some species. Among all birds, male hummingbirds have the widest diversity of plumage color, particularly in blues, greens, and purples. Hummingbirds are the smallest mature birds, measuring 7.5–13 cm (3–5 in) in length. The smallest is the 5 cm (2.0 in) bee hummingbird, which weighs less than 2.0 g (0.07 oz), and the largest is the 23 cm (9 in) giant hummingbird, weighing 18–24 grams (0.63–0.85 oz). Noted for long beaks, hummingbirds are specialized for feeding on flower nectar, but all species also consume small insects.\n",
-      "They are known as hummingbirds because of the humming sound created by their beating wings, which flap at high frequencies audible to other birds and humans. They hover at rapid wing-flapping rates, which vary from around 12 beats per second in the largest species to 80 per second in small hummingbirds.\n",
-      "Hummingbirds have the highest mass-specific metabolic rate of any homeothermic animal. To conserve energy when food is scarce and at night when not foraging, they can enter torpor, a state similar to hibernation, and slow their metabolic rate to 1⁄15 of its normal rate. While most hummingbirds do not migrate, the rufous hummingbird has one of the longest migrations among birds, traveling twice per year between Alaska and Mexico, a distance of about 3,900 miles (6,300 km).\n",
-      "Hummingbirds split from their sister group, the swifts and treeswifts, around 42 million years ago. The oldest known fossil hummingbird is Eurotrochilus, from the Rupelian Stage of Early Oligocene Europe.\n",
-      "\n",
-      "\n",
       "\n",
       "Page: Bee hummingbird\n",
       "Summary: The bee hummingbird, zunzuncito or Helena hummingbird (Mellisuga helenae) is a species of hummingbird, native to the island of Cuba in the Caribbean. It is the smallest known bird. The bee hummingbird feeds on nectar of flowers and bugs found in Cuba.\n",
@@ -270,23 +260,8 @@
       "\n",
       "\u001b[0m\u001b[36;1m\u001b[1;3mPage: Fastest animals\n",
       "Summary: This is a list of the fastest animals in the world, by types of animal.\n",
->>>>>>> 8c29b7bf
-      "\n",
-      "Page: Bee hummingbird\n",
-      "Summary: The bee hummingbird, zunzuncito or Helena hummingbird (Mellisuga helenae) is a species of hummingbird, native to the island of Cuba in the Caribbean. It is the smallest known bird. The bee hummingbird feeds on nectar of flowers and bugs found in Cuba.\n",
-      "\n",
-<<<<<<< HEAD
-      "Page: Hummingbird cake\n",
-      "Summary: Hummingbird cake is a banana-pineapple spice cake originating in Jamaica and a popular dessert in the southern United States since the 1970s. Ingredients include flour, sugar, salt, vegetable oil, ripe banana, pineapple, cinnamon, pecans, vanilla extract, eggs, and leavening agent. It is often served with cream cheese frosting.\u001b[0m\u001b[32;1m\u001b[1;3m\n",
-      "Invoking: `wikipedia` with `Fastest bird`\n",
-      "\n",
-      "\n",
-      "\u001b[0m\u001b[36;1m\u001b[1;3mPage: Fastest animals\n",
-      "Summary: This is a list of the fastest animals in the world, by types of animal.\n",
-      "\n",
-      "\n",
-=======
->>>>>>> 8c29b7bf
+      "\n",
+      "\n",
       "\n",
       "Page: List of birds by flight speed\n",
       "Summary: This is a list of the fastest flying birds in the world. A bird's velocity is necessarily variable; a hunting bird will reach much greater speeds while diving to catch prey than when flying horizontally. The bird that can achieve the greatest airspeed is the peregrine falcon, able to exceed 320 km/h (200 mph) in its dives. A close relative of the common swift, the white-throated needletail (Hirundapus caudacutus), is commonly reported as the fastest bird in level flight with a reported top speed of 169 km/h (105 mph). This record remains unconfirmed as the measurement methods have never been published or verified. The record for the fastest confirmed level flight by a bird is 111.5 km/h (69.3 mph) held by the common swift.\n",
@@ -332,11 +307,7 @@
   },
   {
    "cell_type": "code",
-<<<<<<< HEAD
-   "execution_count": 19,
-=======
    "execution_count": 1,
->>>>>>> 8c29b7bf
    "id": "4a3eced5-2ff7-49a7-a48b-768af8658323",
    "metadata": {},
    "outputs": [
@@ -344,44 +315,26 @@
      "name": "stdout",
      "output_type": "stream",
      "text": [
-<<<<<<< HEAD
-      "Tokens Used: 79\n",
-      "\tPrompt Tokens: 26\n",
-      "\tCompletion Tokens: 53\n",
-      "Successful Requests: 2\n",
-      "Total Cost (USD): $0.00148\n"
-=======
       "Tokens Used: 0\n",
       "\tPrompt Tokens: 0\n",
       "\tCompletion Tokens: 0\n",
       "Successful Requests: 2\n",
       "Total Cost (USD): $0.0\n"
->>>>>>> 8c29b7bf
      ]
     }
    ],
    "source": [
-<<<<<<< HEAD
-    "# !pip install boto3\n",
-    "from langchain_community.callbacks.manager import get_bedrock_anthropic_callback\n",
-    "from langchain_community.chat_models import BedrockChat\n",
-    "\n",
-    "llm = BedrockChat(model_id=\"anthropic.claude-v2\")\n",
-=======
     "# !pip install langchain-aws\n",
     "from langchain_aws import ChatBedrock\n",
     "from langchain_community.callbacks.manager import get_bedrock_anthropic_callback\n",
     "\n",
     "llm = ChatBedrock(model_id=\"anthropic.claude-v2\")\n",
->>>>>>> 8c29b7bf
     "\n",
     "with get_bedrock_anthropic_callback() as cb:\n",
     "    result = llm.invoke(\"Tell me a joke\")\n",
     "    result2 = llm.invoke(\"Tell me a joke\")\n",
     "    print(cb)"
    ]
-<<<<<<< HEAD
-=======
   },
   {
    "cell_type": "code",
@@ -390,16 +343,11 @@
    "metadata": {},
    "outputs": [],
    "source": []
->>>>>>> 8c29b7bf
   }
  ],
  "metadata": {
   "kernelspec": {
-<<<<<<< HEAD
-   "display_name": "poetry-venv-2",
-=======
    "display_name": ".venv",
->>>>>>> 8c29b7bf
    "language": "python",
    "name": "poetry-venv-2"
   },
