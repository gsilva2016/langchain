--- conflicted
+++ resolved
@@ -1,10 +1,5 @@
 import json
-<<<<<<< HEAD
-from typing import Annotated, Generic, List, Type
-from typing import Optional as Optional
-=======
-from typing import Generic, List, Optional, Type
->>>>>>> 08b97158
+from typing import Annotated, Generic, List, Optional, Type
 
 import pydantic  # pydantic: ignore
 from pydantic import SkipValidation  # pydantic: ignore
